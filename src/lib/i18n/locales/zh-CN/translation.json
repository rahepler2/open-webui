--- conflicted
+++ resolved
@@ -70,10 +70,7 @@
 	"Change Password": "更改密码",
 	"Chat": "聊天",
 	"Chat Bubble UI": "",
-<<<<<<< HEAD
-=======
 	"Chat direction": "",
->>>>>>> 009e85d5
 	"Chat History": "聊天历史",
 	"Chat History is off for this browser.": "此浏览器已关闭聊天历史功能。",
 	"Chats": "聊天",
@@ -294,13 +291,9 @@
 	"Name your modelfile": "命名你的模型文件",
 	"New Chat": "新聊天",
 	"New Password": "新密码",
-<<<<<<< HEAD
-	"No results found": "",
+	"No results found": "未找到结果",
 	"No search query generated": "",
 	"No search results found": "",
-=======
-	"No results found": "未找到结果",
->>>>>>> 009e85d5
 	"No source available": "没有可用来源",
 	"Not factually correct": "与事实不符",
 	"Not sure what to add?": "不确定要添加什么？",
@@ -507,11 +500,7 @@
 	"Workspace": "工作空间",
 	"Write a prompt suggestion (e.g. Who are you?)": "写一个提示建议（例如：你是谁？）",
 	"Write a summary in 50 words that summarizes [topic or keyword].": "用 50 个字写一个总结 [主题或关键词]。",
-<<<<<<< HEAD
-	"Yesterday": "",
-=======
 	"Yesterday": "昨天",
->>>>>>> 009e85d5
 	"You": "",
 	"You have no archived conversations.": "你没有存档的对话。",
 	"You have shared this chat": "你分享了这次聊天",
